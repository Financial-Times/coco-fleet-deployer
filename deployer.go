--- conflicted
+++ resolved
@@ -256,18 +256,7 @@
 	for _, srv := range servicesDefinition.Services {
 		serviceFile, err := d.makeServiceFile(srv)
 		if err != nil {
-<<<<<<< HEAD
 			return nil, err
-=======
-			log.Printf("WARNING %v", err)
-			continue
-		}
-		vars["version"] = srv.Version
-		serviceFile, err := renderedServiceFile(serviceTemplate, vars)
-		if err != nil {
-			log.Printf("ERROR %v", err)
-			return nil, nil, err
->>>>>>> 0e4fc972
 		}
 
 		uf, err := d.makeUnitFile(serviceFile)
