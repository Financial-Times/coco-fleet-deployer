package main

import (
	"flag"
	"fmt"
	"github.com/coreos/fleet/client"
	"github.com/coreos/fleet/schema"
	"github.com/coreos/fleet/unit"
	"golang.org/x/net/proxy"
	"gopkg.in/yaml.v2"
	"io/ioutil"
	"log"
	"net"
	"net/http"
	"net/url"
	"runtime/debug"
	"strings"
	"time"
)

var (
	destroyFlag               = flag.Bool("destroy", false, "Destroy units not found in the definition")
	fleetEndpoint             = flag.String("fleetEndpoint", "", "Fleet API http endpoint: `http://host:port`")
	serviceFilesUri           = flag.String("serviceFilesUri", "", "URI directory that contains service files: `https://raw.githubusercontent.com/Financial-Times/fleet/master/service-files/`")
	servicesDefinitionFileUri = flag.String("servicesDefinitionFileUri", "", "URI file that contains services definition: `https://raw.githubusercontent.com/Financial-Times/fleet/master/services.yaml`")
	socksProxy                = flag.String("socksProxy", "", "address of socks proxy, e.g., 127.0.0.1:9050")
)

type services struct {
	Services []service `yaml:"services"`
}

type service struct {
	Name    string `yaml:"name"`
	Version string `yaml:"version"`
	Count   int    `yaml:"count"`
}

type serviceDefinitionClient interface {
	servicesDefinition() (services services)
	serviceFile(name string) ([]byte, error)
}

type httpServiceDefinitionClient struct {
	httpClient *http.Client
}

func (hsdc *httpServiceDefinitionClient) servicesDefinition() (services services) {
	resp, err := hsdc.httpClient.Get(*servicesDefinitionFileUri)
	if err != nil {
		panic(err)
	}
	defer resp.Body.Close()

	serviceYaml, err := ioutil.ReadAll(resp.Body)
	if err != nil {
		panic(err)
	}
	if err := yaml.Unmarshal(serviceYaml, &services); err != nil {
		panic(err)
	}
	return services
}

func (hsdc *httpServiceDefinitionClient) serviceFile(name string) ([]byte, error) {
	resp, err := hsdc.httpClient.Get(fmt.Sprintf("%s%s", *serviceFilesUri, name))
	if err != nil {
		return nil, err
	}
	defer resp.Body.Close()

	serviceTemplate, err := ioutil.ReadAll(resp.Body)
	if err != nil {
		return nil, err
	}
	return serviceTemplate, nil
}

func renderedServiceFile(serviceTemplate []byte, context map[string]interface{}) (string, error) {
	if context["version"] == "" {
		return string(serviceTemplate), nil
	}
	version_string := fmt.Sprintf("DOCKER_APP_VERSION=%s", context["version"])
	serviceTemplateString := strings.Replace(string(serviceTemplate), "DOCKER_APP_VERSION=latest", version_string, 1)
	return serviceTemplateString, nil
}

func main() {
	flag.Parse()
	if *fleetEndpoint == "" {
		log.Fatal("Fleet endpoint is required")
	}

	if *serviceFilesUri == "" {
		log.Fatal("Service files uri is required")
	}

	if *servicesDefinitionFileUri == "" {
		log.Fatal("Services definition file uri is required")
	}

	d, err := newDeployer()
	if err != nil {
		panic(err)
	}

<<<<<<< HEAD
	log.Printf("INFO Starting deploy run")
	if err := d.deployAll(); err != nil {
		panic(err)
=======
	for {
		log.Printf("INFO Starting deploy run")
		deployAndRecover(d)
		time.Sleep(time.Duration(*intervalInSecondsBetweenDeploys) * time.Second)
		log.Printf("INFO Finished deploy run")
>>>>>>> abda0b5c
	}
	log.Printf("INFO Finished deploy run")
}

func deployAndRecover(d *deployer) {
	defer func() {
		if r := recover(); r != nil {
			log.Printf("ERROR Recovered: %s: %s", r, debug.Stack())
		}
	}()

	if err := d.deployAll(); err != nil {
		panic(err)
	}
}

func (d *deployer) deployUnit(wantedUnit *schema.Unit) error {
	currentUnit, err := d.fleetapi.Unit(wantedUnit.Name)
	if err != nil {
		return err
	}
	if currentUnit == nil {
		err := d.fleetapi.CreateUnit(wantedUnit)
		if err != nil {
			return err
		}
		return nil
	}

	wuf := schema.MapSchemaUnitOptionsToUnitFile(wantedUnit.Options)
	cuf := schema.MapSchemaUnitOptionsToUnitFile(currentUnit.Options)
	if wuf.Hash() != cuf.Hash() {
		log.Printf("INFO Service %s differs from the cluster version", wantedUnit.Name)
		wantedUnit.DesiredState = "inactive"
		err = d.fleetapi.DestroyUnit(wantedUnit.Name)
		if err != nil {
			return err
		}
		err = d.fleetapi.CreateUnit(wantedUnit)
		if err != nil {
			return err
		}
	}
	return nil
}

func (d *deployer) destroyUnwanted(wantedUnits map[string]*schema.Unit) error {
	currentUnits, err := d.buildCurrentUnits()
	if err != nil {
		return err
	}
	for _, u := range currentUnits {
		if wantedUnits[u.Name] == nil {
			//Do not destroy the deployer itself
			if u.Name != "deployer.service" {
				err := d.fleetapi.DestroyUnit(u.Name)
				if err != nil {
					return err
				}
			}
		}
	}
	return nil

}

func (d *deployer) launchAll() error {
	currentUnits, err := d.buildCurrentUnits()
	if err != nil {
		return err
	}

	// start everything that's not started
	for _, u := range currentUnits {
		if u.CurrentState != "launched" {
			log.Printf("INFO Current state: %s", u.CurrentState)
			err := d.fleetapi.SetUnitTargetState(u.Name, "launched")
			if err != nil {
				return err
			}
		}
	}
	return nil
}

func (d *deployer) deployAll() error {
	// Get service definition - wanted units
	wantedUnits, err := d.buildWantedUnits()

	if err != nil {
		return err
	}

	// create any missing units
	for _, u := range wantedUnits {
		err = d.deployUnit(u)
		if err != nil {
			return err
		}
	}

	// remove any unwanted units if enabled
	err = d.destroyUnwanted(wantedUnits)
	if err != nil {
		return err
	}

	// launch all units in the cluster
	err = d.launchAll()
	if err != nil {
		return err
	}

	return nil
}

type loggingFleetAPI struct {
	client.API
}

func (lapi loggingFleetAPI) CreateUnit(unit *schema.Unit) error {
	log.Printf("INFO Creating or updating unit %s\n", unit.Name)
	return lapi.API.CreateUnit(unit)
}

func (lapi loggingFleetAPI) DestroyUnit(unit string) error {
	log.Printf("INFO Destroying unit %s\n", unit)
	return lapi.API.DestroyUnit(unit)
}

func (lapi loggingFleetAPI) SetUnitTargetState(name, desiredState string) error {
	log.Printf("INFO Setting target state for %s to %s\n", name, desiredState)
	return lapi.API.SetUnitTargetState(name, desiredState)
}

type noDestroyFleetAPI struct {
	client.API
}

func (api noDestroyFleetAPI) DestroyUnit(name string) error {
	log.Printf("skipping destroying for unit %v\n", name)
	return nil
}

type deployer struct {
	fleetapi                client.API
	serviceDefinitionClient serviceDefinitionClient
}

func newDeployer() (*deployer, error) {
	u, err := url.Parse(*fleetEndpoint)
	if err != nil {
		return &deployer{}, err
	}
	httpClient := &http.Client{}

	if *socksProxy != "" {
		log.Printf("using proxy %s\n", *socksProxy)
		netDialler := &net.Dialer{
			Timeout:   30 * time.Second,
			KeepAlive: 30 * time.Second,
		}
		dialer, err := proxy.SOCKS5("tcp", *socksProxy, nil, netDialler)
		if err != nil {
			log.Fatal("error with proxy %s: %v\n", socksProxy, err)
		}
		httpClient.Transport = &http.Transport{
			Proxy:               http.ProxyFromEnvironment,
			Dial:                dialer.Dial,
			TLSHandshakeTimeout: 10 * time.Second,
		}

	}

	fleetHttpApiClient, err := client.NewHTTPClient(httpClient, *u)
	if err != nil {
		return &deployer{}, err
	}
	fleetHttpApiClient = loggingFleetAPI{fleetHttpApiClient}
	if !*destroyFlag {
		log.Println("destroy not enabled (use -destroy to enable)")
		fleetHttpApiClient = noDestroyFleetAPI{fleetHttpApiClient}
	}
	serviceDefinitionClient := &httpServiceDefinitionClient{httpClient: &http.Client{}}
	return &deployer{fleetapi: fleetHttpApiClient, serviceDefinitionClient: serviceDefinitionClient}, nil
}

func (d *deployer) buildWantedUnits() (map[string]*schema.Unit, error) {
	units := make(map[string]*schema.Unit)
	for _, srv := range d.serviceDefinitionClient.servicesDefinition().Services {
		vars := make(map[string]interface{})
		serviceTemplate, err := d.serviceDefinitionClient.serviceFile(srv.Name)
		if err != nil {
			return nil, err
		}
		vars["version"] = srv.Version
		serviceFile, err := renderedServiceFile(serviceTemplate, vars)
		if err != nil {
			return nil, err
		}

		// fleet deploy
		uf, err := unit.NewUnitFile(serviceFile)
		if err != nil {
			return nil, err
		}

		if srv.Count == 0 && !strings.Contains(srv.Name, "@") {
			u := &schema.Unit{
				Name:    srv.Name,
				Options: schema.MapUnitFileToSchemaUnitOptions(uf),
			}

			units[srv.Name] = u
		} else if srv.Count > 0 && strings.Contains(srv.Name, "@") {
			for i := 0; i < srv.Count; i++ {
				xName := strings.Replace(srv.Name, "@", fmt.Sprintf("@%d", i+1), -1)

				u := &schema.Unit{
					Name:    xName,
					Options: schema.MapUnitFileToSchemaUnitOptions(uf),
				}

				units[u.Name] = u
			}
		} else {
			log.Printf("WARNING skipping service: %s, incorrect service definition", srv.Name)
		}
	}
	return units, nil
}

func (d *deployer) buildCurrentUnits() (map[string]*schema.Unit, error) {
	all, err := d.fleetapi.Units()
	if err != nil {
		return nil, err
	}

	units := make(map[string]*schema.Unit)
	for _, u := range all {
		units[u.Name] = u
	}
	return units, nil
}<|MERGE_RESOLUTION|>--- conflicted
+++ resolved
@@ -104,17 +104,9 @@
 		panic(err)
 	}
 
-<<<<<<< HEAD
 	log.Printf("INFO Starting deploy run")
 	if err := d.deployAll(); err != nil {
 		panic(err)
-=======
-	for {
-		log.Printf("INFO Starting deploy run")
-		deployAndRecover(d)
-		time.Sleep(time.Duration(*intervalInSecondsBetweenDeploys) * time.Second)
-		log.Printf("INFO Finished deploy run")
->>>>>>> abda0b5c
 	}
 	log.Printf("INFO Finished deploy run")
 }
